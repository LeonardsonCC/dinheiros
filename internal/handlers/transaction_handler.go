package handlers

import (
	"fmt"
	"mime/multipart"
	"net/http"
	"os"
	"path/filepath"
	"strconv"
	"sync"
	"time"

	"github.com/gin-gonic/gin"
	"golang.org/x/sync/errgroup"
	"gorm.io/gorm"

	"github.com/LeonardsonCC/dinheiros/internal/dto"
	"github.com/LeonardsonCC/dinheiros/internal/errors"
	"github.com/LeonardsonCC/dinheiros/internal/models"
	"github.com/LeonardsonCC/dinheiros/internal/pdfextractors"
	"github.com/LeonardsonCC/dinheiros/internal/service"
)

type UpdateTransactionRequest struct {
	Date                  string  `json:"date"`
	Amount                float64 `json:"amount"`
	Type                  string  `json:"type"`
	Description           string  `json:"description"`
	CategoryIDs           []uint  `json:"category_ids"`
	AttachedTransactionID *uint   `json:"attached_transaction_id,omitempty"`
}

type TransactionHandler struct {
	transactionService        service.TransactionService
	categoryService           service.CategoryService
	categorizationRuleService service.CategorizationRuleService
}

type ImportTransactionsRequest struct {
	AccountID uint                  `form:"accountId" binding:"required"`
	File      *multipart.FileHeader `form:"file" binding:"required"`
}

func NewTransactionHandler(transactionService service.TransactionService, categoryService service.CategoryService, categorizationRuleService service.CategorizationRuleService) *TransactionHandler {
	return &TransactionHandler{
		transactionService:        transactionService,
		categoryService:           categoryService,
		categorizationRuleService: categorizationRuleService,
	}
}

// maxUploadSize is the maximum allowed file size (10MB)
const maxUploadSize = 10 << 20 // 10MB

// isPDF checks if the file is a valid PDF by checking the magic number
func isPDF(fileHeader *multipart.FileHeader) (bool, error) {
	// Open the file
	src, err := fileHeader.Open()
	if err != nil {
		return false, err
	}
	defer func() {
		_ = src.Close()
	}()

	// Read the first 4 bytes to check the PDF magic number
	buf := make([]byte, 4)
	if _, err := src.Read(buf); err != nil {
		return false, err
	}

	// Check if the file starts with the PDF magic number "%PDF"
	return string(buf) == "%PDF", nil
}

// ImportTransactions handles the import of transactions from a file
func (h *TransactionHandler) ImportTransactions(c *gin.Context) {
	user := c.GetUint("user")
	if user != 0 {
		c.JSON(http.StatusUnauthorized, gin.H{"error": "User not authenticated"})
		return
	}

	// Get account ID from URL
	accountIDStr := c.Param("id")
	if accountIDStr == "" {
		c.JSON(http.StatusBadRequest, gin.H{"error": "Account ID is required"})
		return
	}

	accountID, err := strconv.ParseUint(accountIDStr, 10, 32)
	if err != nil {
		c.JSON(http.StatusBadRequest, gin.H{"error": "Invalid account ID"})
		return
	}

	// Get the uploaded file
	file, err := c.FormFile("file")
	if err != nil {
		c.JSON(http.StatusBadRequest, gin.H{"error": "File is required"})
		return
	}

	// Validate file size
	if file.Size > maxUploadSize {
		c.JSON(http.StatusBadRequest, gin.H{"error": "File is too large. Maximum size is 10MB"})
		return
	}

	// Check file type
	if file.Header.Get("Content-Type") != "application/pdf" {
		c.JSON(http.StatusBadRequest, gin.H{"error": "Only PDF files are allowed"})
		return
	}

	// Verify it's a valid PDF by checking the magic number
	isValidPDF, err := isPDF(file)
	if err != nil || !isValidPDF {
		c.JSON(http.StatusBadRequest, gin.H{"error": "Invalid PDF file"})
		return
	}

	// Create uploads directory if it doesn't exist
	if err := os.MkdirAll("uploads", 0755); err != nil {
		c.JSON(http.StatusInternalServerError, gin.H{"error": "Failed to create uploads directory"})
		return
	}

	// Save the uploaded file with a unique name to prevent collisions
	dst := filepath.Join("uploads", fmt.Sprintf("%d_%s", time.Now().UnixNano(), file.Filename))
	if err := c.SaveUploadedFile(file, dst); err != nil {
		c.JSON(http.StatusInternalServerError, gin.H{"error": "Failed to save file"})
		return
	}
	defer func() {
		_ = os.Remove(dst) // Clean up after processing
	}()

	// Get extractor from form (optional, fallback to default)
	extractor := c.PostForm("extractor")
	// Extract transaction lines from PDF using the selected extractor and apply categorization rules
	transactions, err := h.transactionService.ExtractTransactionsFromPDFWithExtractorAndRules(dst, uint(accountID), user, extractor, h.categorizationRuleService)
	if err != nil {
		c.JSON(http.StatusInternalServerError, gin.H{"error": "Failed to process PDF: " + err.Error()})
		return
	}

	// Return the parsed transactions for review/editing on the frontend
	c.JSON(http.StatusOK, gin.H{
		"transactions": transactions,
	})
}

// CreateTransaction handles creating a new transaction
// @Summary Create a new transaction
// @Description Create a new transaction for an account
// @Tags transactions
// @Accept json
// @Produce json
// @Security BearerAuth
// @Param id path int true "Account ID"
// @Param request body dto.CreateTransactionRequest true "Transaction creation data"
// @Success 201 {object} dto.TransactionResponse
// @Failure 400 {object} map[string]string
// @Failure 401 {object} map[string]string
// @Failure 403 {object} map[string]string
// @Failure 404 {object} map[string]string
// @Failure 500 {object} map[string]string
// @Router /accounts/{id}/transactions [post]
func (h *TransactionHandler) CreateTransaction(c *gin.Context) {
	user := c.GetUint("user")
	if user != 0 {
		c.JSON(http.StatusUnauthorized, gin.H{"error": "User not authenticated"})
		return
	}

	accountID, err := strconv.Atoi(c.Param("id"))
	if err != nil {
		c.JSON(http.StatusBadRequest, gin.H{"error": "Invalid account ID"})
		return
	}

	var req dto.CreateTransactionRequest
	if err := c.ShouldBindJSON(&req); err != nil {
		c.JSON(http.StatusBadRequest, gin.H{"error": err.Error()})
		return
	}

	// Parse the date
	parsedDate, err := time.Parse(time.RFC3339, req.Date)
	if err != nil {
		c.JSON(http.StatusBadRequest, gin.H{"error": "Invalid date format. Use ISO 8601 (e.g., 2023-01-01T12:00:00Z)"})
		return
	}

<<<<<<< HEAD
	// Handle attachment to another transaction if specified
	if req.AttachedTransactionID != nil {
		// Create transaction with attachment
		transaction, err := h.transactionService.CreateTransactionWithAttachment(
			user.(uint),
			uint(accountID),
			req.Amount,
			req.Type,
			req.Description,
			parsedDate,
			req.CategoryIDs,
			*req.AttachedTransactionID,
		)
=======
	if req.Type == models.TransactionTypeTransfer {
		if req.ToAccountID == nil {
			c.JSON(http.StatusBadRequest, gin.H{"error": "Destination account ID is required for transfers"})
			return
		}

		expenseTx, incomeTx, err := h.transactionService.CreateTransferTransaction(user, uint(accountID), *req.ToAccountID, req.Amount, req.Description, parsedDate)
>>>>>>> 8c8811f4
		if err != nil {
			c.JSON(http.StatusInternalServerError, gin.H{"error": "Failed to create transaction with attachment"})
			return
		}

		c.JSON(http.StatusCreated, dto.ToTransactionResponse(transaction))
		return
	}

	// Create the transaction using the service
	transaction, err := h.transactionService.CreateTransaction(
		user,
		uint(accountID),
		req.Amount,
		req.Type,
		req.Description,
		req.ToAccountID,
		req.CategoryIDs,
		parsedDate,
	)

	if err != nil {
		switch e := err.(type) {
		case *errors.ValidationError:
			c.JSON(http.StatusBadRequest, gin.H{"error": e.Error()})
		case *errors.NotFoundError:
			c.JSON(http.StatusNotFound, gin.H{"error": e.Error()})
		default:
			c.JSON(http.StatusInternalServerError, gin.H{"error": "Error creating transaction"})
		}
		return
	}

	c.JSON(http.StatusCreated, gin.H{
		"message":     "Transaction created successfully",
		"transaction": dto.ToTransactionResponse(transaction),
	})
}

// ListTransactions handles listing all transactions with filters
// @Summary List all transactions
// @Description Get all transactions across accounts with filtering and pagination
// @Tags transactions
// @Produce json
// @Security BearerAuth
// @Param types query []string false "Transaction types"
// @Param account_ids query []int false "Account IDs to filter by"
// @Param category_ids query []int false "Category IDs to filter by"
// @Param description query string false "Description filter"
// @Param min_amount query number false "Minimum amount"
// @Param max_amount query number false "Maximum amount"
// @Param start_date query string false "Start date (YYYY-MM-DD)"
// @Param end_date query string false "End date (YYYY-MM-DD)"
// @Param page query int false "Page number" default(1)
// @Param page_size query int false "Page size (1-100)" default(20)
// @Success 200 {object} dto.ListTransactionsResponse
// @Failure 400 {object} map[string]string
// @Failure 401 {object} map[string]string
// @Failure 500 {object} map[string]string
// @Router /transactions [get]
func (h *TransactionHandler) ListTransactions(c *gin.Context) {
	// Parse query parameters
	var req dto.ListTransactionsRequest
	if err := c.ShouldBindQuery(&req); err != nil {
		c.JSON(http.StatusBadRequest, gin.H{"error": "Invalid query parameters"})
		return
	}

	// Get user ID from context
	userID, exists := c.Get("user")
	if !exists {
		c.JSON(http.StatusUnauthorized, gin.H{"error": "User not authenticated"})
		return
	}

	// Call service to get transactions
	transactions, totalItems, err := h.transactionService.ListTransactions(
		userID.(uint),
		req.Types,
		req.AccountIDs,
		req.CategoryIDs,
		req.Description,
		req.MinAmount,
		req.MaxAmount,
		req.StartDate,
		req.EndDate,
		req.Page,
		req.PageSize,
	)
	if err != nil {
		c.JSON(http.StatusInternalServerError, gin.H{"error": "Failed to fetch transactions"})
		return
	}

	// Convert transactions to response DTOs
	response := dto.ListTransactionsResponse{
		Data: dto.ToTransactionResponseList(transactions),
		Pagination: dto.PaginationMeta{
			CurrentPage: req.Page,
			PageSize:    req.PageSize,
			TotalItems:  totalItems,
			TotalPages:  int((totalItems + int64(req.PageSize) - 1) / int64(req.PageSize)),
		},
	}

	// Return response
	c.JSON(http.StatusOK, response)
}

// GetTransactions handles fetching transactions for a specific account
// @Summary Get transactions for an account
// @Description Get paginated transactions for a specific account
// @Tags transactions
// @Produce json
// @Security BearerAuth
// @Param id path int true "Account ID"
// @Param page query int false "Page number" default(1)
// @Param page_size query int false "Page size (1-100)" default(20)
// @Success 200 {object} dto.ListTransactionsResponse
// @Failure 400 {object} map[string]string
// @Failure 401 {object} map[string]string
// @Failure 403 {object} map[string]string
// @Failure 404 {object} map[string]string
// @Failure 500 {object} map[string]string
// @Router /accounts/{id}/transactions [get]
func (h *TransactionHandler) GetTransactions(c *gin.Context) {
	user := c.GetUint("user")
	if user != 0 {
		c.JSON(http.StatusUnauthorized, gin.H{"error": "User not authenticated"})
		return
	}

	accountID, err := strconv.Atoi(c.Param("id"))
	if err != nil {
		c.JSON(http.StatusBadRequest, gin.H{"error": "Invalid account ID"})
		return
	}

	transactions, err := h.transactionService.GetTransactionsByAccountID(user, uint(accountID))
	if err != nil {
		// Only treat as error if it's not NotFoundError
		if _, ok := err.(*errors.NotFoundError); ok {
			// If NotFoundError, treat as empty list
			c.JSON(http.StatusOK, dto.ToTransactionResponseList([]models.Transaction{}))
			return
		}
		c.JSON(http.StatusInternalServerError, gin.H{"error": "Error fetching transactions"})
		return
	}

	// If transactions is nil, treat as empty list
	if len(transactions) == 0 {
		c.JSON(http.StatusOK, dto.ToTransactionResponseList([]models.Transaction{}))
		return
	}

	c.JSON(http.StatusOK, dto.ToTransactionResponseList(transactions))
}

// GetTransaction handles fetching a specific transaction
// @Summary Get transaction by ID
// @Description Get details of a specific transaction by its ID
// @Tags transactions
// @Produce json
// @Security BearerAuth
// @Param id path int true "Account ID"
// @Param transactionId path int true "Transaction ID"
// @Success 200 {object} dto.TransactionResponse
// @Failure 400 {object} map[string]string
// @Failure 401 {object} map[string]string
// @Failure 403 {object} map[string]string
// @Failure 404 {object} map[string]string
// @Failure 500 {object} map[string]string
// @Router /accounts/{id}/transactions/{transactionId} [get]
func (h *TransactionHandler) GetTransaction(c *gin.Context) {
	user := c.GetUint("user")
	if user != 0 {
		c.JSON(http.StatusUnauthorized, gin.H{"error": "User not authenticated"})
		return
	}

	transactionID, err := strconv.Atoi(c.Param("transactionId"))
	if err != nil {
		c.JSON(http.StatusBadRequest, gin.H{"error": "Invalid transaction ID"})
		return
	}

	transaction, err := h.transactionService.GetTransactionByID(user, uint(transactionID))
	if err != nil {
		switch e := err.(type) {
		case *errors.NotFoundError:
			c.JSON(http.StatusNotFound, gin.H{"error": e.Error()})
		default:
			c.JSON(http.StatusInternalServerError, gin.H{"error": "Error fetching transaction"})
		}
		return
	}

	c.JSON(http.StatusOK, dto.ToTransactionResponse(transaction))
}

type DashboardSummaryResponse struct {
	TotalBalance       float64 `json:"totalBalance"`
	TotalIncome        float64 `json:"totalIncome"`
	TotalExpenses      float64 `json:"totalExpenses"`
	RecentTransactions []struct {
		ID          uint      `json:"id"`
		Amount      float64   `json:"amount"`
		Type        string    `json:"type"`
		Description string    `json:"description"`
		Date        time.Time `json:"date"`
	} `json:"recentTransactions"`
}

// GetDashboardSummary handles fetching dashboard summary data
// @Summary Get dashboard summary
// @Description Get summary data for the user's dashboard including recent transactions and statistics
// @Tags dashboard
// @Produce json
// @Security BearerAuth
// @Success 200 {object} map[string]interface{}
// @Failure 401 {object} map[string]string
// @Failure 500 {object} map[string]string
// @Router /summary [get]
func (h *TransactionHandler) GetDashboardSummary(c *gin.Context) {
	user := c.GetUint("user")
	if user != 0 {
		c.JSON(http.StatusUnauthorized, gin.H{"error": "User not authenticated"})
		return
	}

	totalBalance, totalIncome, totalExpenses, recentTransactions, err := h.transactionService.GetDashboardSummary(user)
	if err != nil {
		c.JSON(http.StatusInternalServerError, gin.H{"error": "Error fetching dashboard summary"})
		return
	}

	// Convert transactions to response DTOs
	recentTransactionsResponse := make([]dto.TransactionResponse, len(recentTransactions))
	for i, t := range recentTransactions {
		transaction := t // Create a new variable to avoid implicit memory aliasing
		recentTransactionsResponse[i] = dto.ToTransactionResponse(&transaction)
	}

	// For now, we'll keep the categories and monthly trends empty in the response
	// as they're not part of the service layer yet
	transactionsByCategory := make(map[string]float64)
	monthlyTrends := make(map[string]map[string]float64)

	c.JSON(http.StatusOK, gin.H{
		"totalBalance":           totalBalance,
		"totalIncome":            totalIncome,
		"totalExpenses":          totalExpenses,
		"recentTransactions":     recentTransactionsResponse,
		"transactionsByCategory": transactionsByCategory,
		"monthlyTrends":          monthlyTrends,
	})
}

// UpdateTransaction handles updating an existing transaction
// @Summary Update transaction
// @Description Update details of an existing transaction
// @Tags transactions
// @Accept json
// @Produce json
// @Security BearerAuth
// @Param id path int true "Account ID"
// @Param transactionId path int true "Transaction ID"
// @Param request body dto.CreateTransactionRequest true "Transaction update data"
// @Success 200 {object} dto.TransactionResponse
// @Failure 400 {object} map[string]string
// @Failure 401 {object} map[string]string
// @Failure 403 {object} map[string]string
// @Failure 404 {object} map[string]string
// @Failure 500 {object} map[string]string
// @Router /accounts/{id}/transactions/{transactionId} [put]
func (h *TransactionHandler) UpdateTransaction(c *gin.Context) {
	user := c.GetUint("user")
	if user != 0 {
		c.JSON(http.StatusUnauthorized, gin.H{"error": "User not authenticated"})
		return
	}

	transactionID, err := strconv.Atoi(c.Param("transactionId"))
	if err != nil {
		c.JSON(http.StatusBadRequest, gin.H{"error": "Invalid transaction ID"})
		return
	}

	// Get the existing transaction to check its type
	existingTx, err := h.transactionService.GetTransactionByID(user, uint(transactionID))
	if err != nil {
		switch e := err.(type) {
		case *errors.NotFoundError:
			c.JSON(http.StatusNotFound, gin.H{"error": e.Error()})
		default:
			c.JSON(http.StatusInternalServerError, gin.H{"error": "Error fetching transaction"})
		}
		return
	}

	var req UpdateTransactionRequest
	if err := c.ShouldBindJSON(&req); err != nil {
		c.JSON(http.StatusBadRequest, gin.H{"error": err.Error()})
		return
	}

	// Parse the date
	parsedDate, err := time.Parse(time.RFC3339, req.Date)
	if err != nil {
		c.JSON(http.StatusBadRequest, gin.H{"error": "Invalid date format. Use ISO 8601 (e.g., 2023-01-01T12:00:00Z)"})
		return
	}

	// Update the transaction fields
	// Ensure amount is always positive
	amount := req.Amount
	if amount < 0 {
		amount = -amount // Convert to positive if negative
	}
	existingTx.Amount = amount
	existingTx.Type = models.TransactionType(req.Type)
	existingTx.Description = req.Description
	existingTx.Date = parsedDate

	// Update categories if provided
	if req.CategoryIDs != nil {
		existingTx.Categories = make([]*models.Category, len(req.CategoryIDs))
		for i, catID := range req.CategoryIDs {
			existingTx.Categories[i] = &models.Category{Model: gorm.Model{ID: catID}}
		}
	}

<<<<<<< HEAD
	// Save the updated transaction with attachment handling
	err = h.transactionService.UpdateTransactionWithAttachment(user.(uint), existingTx, req.AttachedTransactionID)
=======
	// Save the updated transaction
	err = h.transactionService.UpdateTransaction(user, existingTx)
>>>>>>> 8c8811f4
	if err != nil {
		switch e := err.(type) {
		case *errors.ValidationError:
			c.JSON(http.StatusBadRequest, gin.H{"error": e.Error()})
		case *errors.NotFoundError:
			c.JSON(http.StatusNotFound, gin.H{"error": e.Error()})
		default:
			c.JSON(http.StatusInternalServerError, gin.H{"error": "Error updating transaction"})
		}
		return
	}

	// Fetch the updated transaction with all its relations
	updatedTx, err := h.transactionService.GetTransactionByID(user, existingTx.ID)
	if err != nil {
		c.JSON(http.StatusInternalServerError, gin.H{"error": "Error fetching updated transaction"})
		return
	}

	c.JSON(http.StatusOK, gin.H{
		"message":     "Transaction updated successfully",
		"transaction": dto.ToTransactionResponse(updatedTx),
	})
}

// DeleteTransaction handles deleting a transaction
// @Summary Delete transaction
// @Description Delete a specific transaction
// @Tags transactions
// @Produce json
// @Security BearerAuth
// @Param id path int true "Account ID"
// @Param transactionId path int true "Transaction ID"
// @Success 204
// @Failure 400 {object} map[string]string
// @Failure 401 {object} map[string]string
// @Failure 403 {object} map[string]string
// @Failure 404 {object} map[string]string
// @Failure 500 {object} map[string]string
// @Router /accounts/{id}/transactions/{transactionId} [delete]
func (h *TransactionHandler) DeleteTransaction(c *gin.Context) {
	user := c.GetUint("user")
	if user != 0 {
		c.JSON(http.StatusUnauthorized, gin.H{"error": "User not authenticated"})
		return
	}

	transactionID, err := strconv.Atoi(c.Param("transactionId"))
	if err != nil {
		c.JSON(http.StatusBadRequest, gin.H{"error": "Invalid transaction ID"})
		return
	}

<<<<<<< HEAD
	err = h.transactionService.DeleteTransaction(user.(uint), uint(transactionID))
=======
	// Get the existing transaction to check its type
	existingTx, err := h.transactionService.GetTransactionByID(user, uint(transactionID))
	if err != nil {
		switch e := err.(type) {
		case *errors.NotFoundError:
			c.JSON(http.StatusNotFound, gin.H{"error": e.Error()})
		default:
			c.JSON(http.StatusInternalServerError, gin.H{"error": "Error fetching transaction"})
		}
		return
	}

	if existingTx.ToAccountID != nil && (existingTx.Type == models.TransactionTypeExpense || existingTx.Type == models.TransactionTypeIncome) {
		c.JSON(http.StatusBadRequest, gin.H{"error": "Cannot delete a transaction that is part of a transfer."})
		return
	}

	err = h.transactionService.DeleteTransaction(user, uint(transactionID))
>>>>>>> 8c8811f4
	if err != nil {
		switch e := err.(type) {
		case *errors.NotFoundError:
			c.JSON(http.StatusNotFound, gin.H{"error": e.Error()})
		case *errors.ValidationError:
			c.JSON(http.StatusBadRequest, gin.H{"error": e.Error()})
		default:
			c.JSON(http.StatusInternalServerError, gin.H{"error": "Error deleting transaction"})
		}
		return
	}

	c.JSON(http.StatusOK, gin.H{
		"message": "Transaction deleted successfully",
	})
}

// BulkCreateTransactionsRequest is the request body for bulk transaction creation
type BulkCreateTransactionsRequest struct {
	Transactions []struct {
		Date        string  `json:"date"`
		Amount      float64 `json:"amount"`
		Type        string  `json:"type"`
		Description string  `json:"description"`
		CategoryIDs []uint  `json:"categoryIds"`
	} `json:"transactions"`
}

// BulkCreateTransactions handles saving multiple transactions at once
func (h *TransactionHandler) BulkCreateTransactions(c *gin.Context) {
	user := c.GetUint("user")
	if user != 0 {
		c.JSON(http.StatusUnauthorized, gin.H{"error": "User not authenticated"})
		return
	}
	accountID, err := strconv.Atoi(c.Param("id"))
	if err != nil {
		c.JSON(http.StatusBadRequest, gin.H{"error": "Invalid account ID"})
		return
	}
	var req BulkCreateTransactionsRequest
	if err := c.ShouldBindJSON(&req); err != nil {
		c.JSON(http.StatusBadRequest, gin.H{"error": err.Error()})
		return
	}
	if len(req.Transactions) == 0 {
		c.JSON(http.StatusBadRequest, gin.H{"error": "No transactions provided"})
		return
	}

	var createdMu = &sync.Mutex{}
	var created []models.Transaction

	g, _ := errgroup.WithContext(c.Request.Context())
	g.SetLimit(5)

	for _, t := range req.Transactions {
		g.Go(func() error {
			var parsedDate time.Time
			var err error
			if t.Date != "" {
				parsedDate, err = time.Parse("2006-01-02", t.Date)
				if err != nil {
					parsedDate, err = time.Parse(time.RFC3339, t.Date)
					if err != nil {
						parsedDate = time.Now()
					}
				}
			} else {
				parsedDate = time.Now()
			}
			txType := models.TransactionType(t.Type)

			transaction, err := h.transactionService.CreateTransaction(
				user,
				uint(accountID),
				t.Amount,
				txType,
				t.Description,
				nil, // toAccountID
				t.CategoryIDs,
				parsedDate,
			)
			if err != nil {
				return err
			}
			createdMu.Lock()
			created = append(created, *transaction)
			createdMu.Unlock()
			return nil
		})
	}

	if err := g.Wait(); err != nil {
		c.JSON(http.StatusBadRequest, gin.H{"error": err.Error()})
		return
	}

	c.JSON(http.StatusCreated, gin.H{
		"message":      "Transactions created successfully",
		"count":        len(created),
		"transactions": created,
	})
}

func ensureChartJsFormat(labels []string, data []float64) map[string]interface{} {
	return map[string]interface{}{
		"labels": labels,
		"datasets": []map[string]interface{}{
			{
				"label":           "Amount",
				"data":            data,
				"backgroundColor": []string{"#3b82f6", "#6366f1", "#f59e42", "#ef4444", "#10b981", "#fbbf24", "#a78bfa", "#f472b6", "#34d399", "#f87171"},
			},
		},
	}
}

func ensureChartJsFormatInt(labels []string, data []int) map[string]interface{} {
	floatData := make([]float64, len(data))
	for i, v := range data {
		floatData[i] = float64(v)
	}
	return ensureChartJsFormat(labels, floatData)
}

func (h *TransactionHandler) GetStatisticsTransactionsPerDay(c *gin.Context) {
	user := c.GetUint("user")
	if user != 0 {
		c.JSON(http.StatusUnauthorized, gin.H{"error": "User not authenticated"})
		return
	}
	startDateStr := c.Query("startDate")
	endDateStr := c.Query("endDate")
	var startDate, endDate *time.Time
	if startDateStr != "" {
		t, err := time.Parse("2006-01-02", startDateStr)
		if err == nil {
			startDate = &t
		}
	}
	if endDateStr != "" {
		t, err := time.Parse("2006-01-02", endDateStr)
		if err == nil {
			endDate = &t
		}
	}
	data, err := h.transactionService.GetTransactionsPerDayWithRange(user, startDate, endDate)
	if err != nil {
		c.JSON(http.StatusInternalServerError, gin.H{"error": "Error fetching statistics"})
		return
	}
	c.JSON(http.StatusOK, ensureChartJsFormatInt(data.Labels, data.Data))
}

func (h *TransactionHandler) GetStatisticsAmountByMonth(c *gin.Context) {
	user := c.GetUint("user")
	if user != 0 {
		c.JSON(http.StatusUnauthorized, gin.H{"error": "User not authenticated"})
		return
	}
	startDateStr := c.Query("startDate")
	endDateStr := c.Query("endDate")
	var startDate, endDate *time.Time
	if startDateStr != "" {
		t, err := time.Parse("2006-01-02", startDateStr)
		if err == nil {
			startDate = &t
		}
	}
	if endDateStr != "" {
		t, err := time.Parse("2006-01-02", endDateStr)
		if err == nil {
			endDate = &t
		}
	}
	data, err := h.transactionService.GetAmountByMonth(user, startDate, endDate)
	if err != nil {
		c.JSON(http.StatusInternalServerError, gin.H{"error": "Error fetching statistics"})
		return
	}
	c.JSON(http.StatusOK, ensureChartJsFormat(data.Labels, data.Data))
}

func (h *TransactionHandler) GetStatisticsAmountByAccount(c *gin.Context) {
	user := c.GetUint("user")
	if user != 0 {
		c.JSON(http.StatusUnauthorized, gin.H{"error": "User not authenticated"})
		return
	}
	startDateStr := c.Query("startDate")
	endDateStr := c.Query("endDate")
	var startDate, endDate *time.Time
	if startDateStr != "" {
		t, err := time.Parse("2006-01-02", startDateStr)
		if err == nil {
			startDate = &t
		}
	}
	if endDateStr != "" {
		t, err := time.Parse("2006-01-02", endDateStr)
		if err == nil {
			endDate = &t
		}
	}
	data, err := h.transactionService.GetAmountByAccount(user, startDate, endDate)
	if err != nil {
		c.JSON(http.StatusInternalServerError, gin.H{"error": "Error fetching statistics"})
		return
	}
	c.JSON(http.StatusOK, ensureChartJsFormat(data.Labels, data.Data))
}

func (h *TransactionHandler) GetStatisticsAmountByCategory(c *gin.Context) {
	user := c.GetUint("user")
	if user != 0 {
		c.JSON(http.StatusUnauthorized, gin.H{"error": "User not authenticated"})
		return
	}
	startDateStr := c.Query("startDate")
	endDateStr := c.Query("endDate")
	var startDate, endDate *time.Time
	if startDateStr != "" {
		t, err := time.Parse("2006-01-02", startDateStr)
		if err == nil {
			startDate = &t
		}
	}
	if endDateStr != "" {
		t, err := time.Parse("2006-01-02", endDateStr)
		if err == nil {
			endDate = &t
		}
	}
	data, err := h.transactionService.GetAmountByCategory(user, startDate, endDate)
	if err != nil {
		c.JSON(http.StatusInternalServerError, gin.H{"error": "Error fetching statistics"})
		return
	}
	c.JSON(http.StatusOK, ensureChartJsFormat(data.Labels, data.Data))
}

func (h *TransactionHandler) GetStatisticsAmountSpentByDay(c *gin.Context) {
	user := c.GetUint("user")
	if user != 0 {
		c.JSON(http.StatusUnauthorized, gin.H{"error": "User not authenticated"})
		return
	}
	data, err := h.transactionService.GetAmountSpentByDay(user)
	if err != nil {
		c.JSON(http.StatusInternalServerError, gin.H{"error": "Error fetching statistics"})
		return
	}
	c.JSON(http.StatusOK, ensureChartJsFormat(data.Labels, data.Data))
}

func (h *TransactionHandler) GetStatisticsAmountSpentAndGainedByDay(c *gin.Context) {
	user := c.GetUint("user")
	if user != 0 {
		c.JSON(http.StatusUnauthorized, gin.H{"error": "User not authenticated"})
		return
	}
	startDateStr := c.Query("startDate")
	endDateStr := c.Query("endDate")
	var startDate, endDate *time.Time
	if startDateStr != "" {
		t, err := time.Parse("2006-01-02", startDateStr)
		if err == nil {
			startDate = &t
		}
	}
	if endDateStr != "" {
		t, err := time.Parse("2006-01-02", endDateStr)
		if err == nil {
			endDate = &t
		}
	}
	data, labels := h.transactionService.GetAmountSpentAndGainedByDayWithRange(user, startDate, endDate)
	c.JSON(http.StatusOK, map[string]interface{}{
		"labels": labels,
		"datasets": []map[string]interface{}{
			{
				"label":           "Spent",
				"data":            data["spent"],
				"backgroundColor": "#ef4444",
			},
			{
				"label":           "Gained",
				"data":            data["gained"],
				"backgroundColor": "#10b981",
			},
		},
	})
}

// ListExtractors returns a list of available extractors for transactions import
func (h *TransactionHandler) ListExtractors(c *gin.Context) {
	extractors := pdfextractors.ListExtractors()
	c.JSON(http.StatusOK, gin.H{"extractors": extractors})
}<|MERGE_RESOLUTION|>--- conflicted
+++ resolved
@@ -193,12 +193,11 @@
 		return
 	}
 
-<<<<<<< HEAD
 	// Handle attachment to another transaction if specified
 	if req.AttachedTransactionID != nil {
 		// Create transaction with attachment
 		transaction, err := h.transactionService.CreateTransactionWithAttachment(
-			user.(uint),
+			user,
 			uint(accountID),
 			req.Amount,
 			req.Type,
@@ -207,21 +206,15 @@
 			req.CategoryIDs,
 			*req.AttachedTransactionID,
 		)
-=======
-	if req.Type == models.TransactionTypeTransfer {
-		if req.ToAccountID == nil {
-			c.JSON(http.StatusBadRequest, gin.H{"error": "Destination account ID is required for transfers"})
-			return
-		}
-
-		expenseTx, incomeTx, err := h.transactionService.CreateTransferTransaction(user, uint(accountID), *req.ToAccountID, req.Amount, req.Description, parsedDate)
->>>>>>> 8c8811f4
 		if err != nil {
 			c.JSON(http.StatusInternalServerError, gin.H{"error": "Failed to create transaction with attachment"})
 			return
 		}
 
-		c.JSON(http.StatusCreated, dto.ToTransactionResponse(transaction))
+		c.JSON(http.StatusCreated, gin.H{
+			"message":     "Transaction created successfully",
+			"transaction": dto.ToTransactionResponse(transaction),
+		})
 		return
 	}
 
@@ -549,13 +542,8 @@
 		}
 	}
 
-<<<<<<< HEAD
 	// Save the updated transaction with attachment handling
-	err = h.transactionService.UpdateTransactionWithAttachment(user.(uint), existingTx, req.AttachedTransactionID)
-=======
-	// Save the updated transaction
-	err = h.transactionService.UpdateTransaction(user, existingTx)
->>>>>>> 8c8811f4
+	err = h.transactionService.UpdateTransactionWithAttachment(user, existingTx, req.AttachedTransactionID)
 	if err != nil {
 		switch e := err.(type) {
 		case *errors.ValidationError:
@@ -609,9 +597,6 @@
 		return
 	}
 
-<<<<<<< HEAD
-	err = h.transactionService.DeleteTransaction(user.(uint), uint(transactionID))
-=======
 	// Get the existing transaction to check its type
 	existingTx, err := h.transactionService.GetTransactionByID(user, uint(transactionID))
 	if err != nil {
@@ -624,13 +609,13 @@
 		return
 	}
 
-	if existingTx.ToAccountID != nil && (existingTx.Type == models.TransactionTypeExpense || existingTx.Type == models.TransactionTypeIncome) {
-		c.JSON(http.StatusBadRequest, gin.H{"error": "Cannot delete a transaction that is part of a transfer."})
+	// Check if transaction has attachments and warn user
+	if existingTx.AttachedTransactionID != nil {
+		c.JSON(http.StatusBadRequest, gin.H{"error": "Cannot delete a transaction that is attached to another transaction. Remove the attachment first."})
 		return
 	}
 
 	err = h.transactionService.DeleteTransaction(user, uint(transactionID))
->>>>>>> 8c8811f4
 	if err != nil {
 		switch e := err.(type) {
 		case *errors.NotFoundError:
